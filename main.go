package main

import (
	"fmt"
	"github.com/fnproject/completer/model"
	"github.com/gin-gonic/gin"
	"github.com/google/uuid"
	"github.com/sirupsen/logrus"
	"net/http"
	"os"
<<<<<<< HEAD
	"github.com/fnproject/completer/actor"
	"time"
=======
	"strconv"
	"strings"
)

const (
	headerDatumType    string = "FnProject-DatumType"
	headerResultStatus string = "FnProject-ResultStatus"
	headerErrorType    string = "FnProject-ErrorType"
	headerStageID      string = "FnProject-StageID"
	headerHeaderPrefix string = "FnProject-Header"
	headerMethod       string = "FnProject-Method"
	headerResultCode   string = "FnProject-ResultCode"
>>>>>>> e9afd6ab
)

var log = logrus.WithField("logger", "api")

var graphManager actor.GraphManager

func noOpHandler(c *gin.Context) {
	c.Status(http.StatusNotFound)
}

func stageHandler(c *gin.Context) {
	stageID := c.Param("stageId")
	operation := c.Param("operation")
	switch operation {
	case "complete":
		log.Info("Completing stage " + stageID)
		noOpHandler(c)
	case "fail":
		log.Info("Failing stage " + stageID)
		noOpHandler(c)
	default:
		log.Info("Stage operation " + operation)
	}
}

func createGraphHandler(c *gin.Context) {
	log.Info("Creating graph")
	functionID := c.Query("functionId")

	if functionID == "" {
		c.Status(http.StatusBadRequest)
		return
	}

	graphID, err := uuid.NewRandom()
	if err != nil {
		c.Status(http.StatusInternalServerError)
		return
	}

	req := &model.CreateGraphRequest{FunctionId: functionID, GraphId: graphID.String()}

	f:= graphManager.CreateGraph(req,5 * time.Second)

	result,err:= f.Result()
	if err !=nil{
		c.Status(500)
		return;
	}
	resp:= result.(*model.CreateGraphResponse)
	c.Header("FnProject-threadid",resp.GraphId)
	c.Status(http.StatusCreated)

}

func getFakeGraphStateResponse(req model.GetGraphStateRequest) model.GetGraphStateResponse {
	// TODO: delete this, obviously

	stage0 := model.GetGraphStateResponse_StageRepresentation{
		Type:         model.CompletionOperation_name[int32(model.CompletionOperation_delay)],
		Status:       "success",
		Dependencies: []string{},
	}

	stage1 := model.GetGraphStateResponse_StageRepresentation{
		Type:         model.CompletionOperation_name[int32(model.CompletionOperation_delay)],
		Status:       "failure",
		Dependencies: []string{"0"},
	}

	stage2 := model.GetGraphStateResponse_StageRepresentation{
		Type:         model.CompletionOperation_name[int32(model.CompletionOperation_allOf)],
		Status:       "pending",
		Dependencies: []string{"0", "1"},
	}

	response := model.GetGraphStateResponse{
		FunctionId: "theFunctionId",
		GraphId:    req.GraphId,
		Stages: map[string]*model.GetGraphStateResponse_StageRepresentation{
			"0": &stage0,
			"1": &stage1,
			"2": &stage2,
		},
	}

	return response
}

func getGraphState(c *gin.Context) {

	graphID := c.Param("graphId")
	log.Info("Requested graph with Id " + graphID)

	request := model.GetGraphStateRequest{GraphId: graphID}

	// TODO: send to the GraphManager
	c.JSON(http.StatusOK, getFakeGraphStateResponse(request))
}

func getFakeStageResultResponse(request model.GetStageResultRequest) model.GetStageResultResponse {
	return model.GetStageResultResponse{
		GraphId: request.GraphId,
		StageId: request.StageId,
		Result: &model.CompletionResult{
			Successful: true,
			Datum:      model.NewEmptyDatum(),
		},
	}
}

func resultStatus(result *model.CompletionResult) string {
	if result.GetSuccessful() {
		return "success"
	}
	return "failure"
}

func getGraphStage(c *gin.Context) {
	graphID := c.Param("graphId")
	stageID := c.Param("stageId")

	request := model.GetStageResultRequest{
		GraphId: graphID,
		StageId: stageID,
	}

	// TODO: send to the GraphManager

	response := getFakeStageResultResponse(request)

	result := response.GetResult()
	if result == nil {
		c.Status(http.StatusInternalServerError)
		return
	}

	datum := result.GetDatum()
	if datum == nil {
		c.Status(http.StatusInternalServerError)
		return
	}

	val := datum.GetVal()
	if val == nil {
		c.Status(http.StatusInternalServerError)
		return
	}

	switch v := val.(type) {

	case *model.Datum_Error:
		c.Header(headerDatumType, "error")
		c.Header(headerResultStatus, resultStatus(result))
		error := v.Error
		c.Header(headerErrorType, model.ErrorDatumType_name[int32(error.GetType())])
		c.String(http.StatusOK, error.GetMessage())
		return
	case *model.Datum_Empty:
		c.Header(headerDatumType, "empty")
		c.Header(headerResultStatus, resultStatus(result))
		c.Status(http.StatusOK)
		return
	case *model.Datum_Blob:
		c.Header(headerDatumType, "blob")
		c.Header(headerResultStatus, resultStatus(result))
		blob := v.Blob
		c.Data(http.StatusOK, blob.GetContentType(), blob.GetDataString())
		return
	case *model.Datum_StageRef:
		c.Header(headerDatumType, "stageref")
		c.Header(headerResultStatus, resultStatus(result))
		stageRef := v.StageRef
		c.Header(headerStageID, stageRef.StageRef)
		c.Status(http.StatusOK)
		return
	case *model.Datum_HttpReq:
		c.Header(headerDatumType, "httpreq")
		c.Header(headerResultStatus, resultStatus(result))
		httpReq := v.HttpReq
		for _, header := range httpReq.Headers {
			c.Header(headerHeaderPrefix+"-"+header.GetKey(), header.GetValue())
		}
		httpMethod := model.HttpMethod_name[int32(httpReq.GetMethod())]
		c.Header(headerMethod, httpMethod)
		c.Data(http.StatusOK, httpReq.Body.GetContentType(), httpReq.Body.GetDataString())
		return
	case *model.Datum_HttpResp:
		c.Header(headerDatumType, "httpresp")
		c.Header(headerResultStatus, resultStatus(result))
		httpResp := v.HttpResp
		for _, header := range httpResp.Headers {
			c.Header(headerHeaderPrefix+"-"+header.GetKey(), header.GetValue())
		}
		statusCode := strconv.FormatUint(uint64(httpResp.GetStatusCode()), 32)
		c.Header(headerResultCode, statusCode)
		c.Data(http.StatusOK, httpResp.Body.GetContentType(), httpResp.Body.GetDataString())
		return
	default:
		c.Status(http.StatusInternalServerError)
		return
	}
}

func acceptExternalCompletion(c *gin.Context) {
	graphID := c.Param("graphId")

	_ = model.AddExternalCompletionStageRequest{GraphId: graphID}
	// TODO: send to the GraphManager
	response := model.AddStageResponse{GraphId: graphID, StageId: "5000"}

	c.JSON(http.StatusCreated, response)
}

func allOrAnyOf(c *gin.Context, op model.CompletionOperation) {
	cidList := c.Query("cids")
	graphID := c.Param("graphId")

	if cidList == "" {
		c.Status(http.StatusBadRequest)
		return
	}

	cids := strings.Split(cidList, ",")

	log.Infof("Adding chained stage type %s, cids %s", op, cids)

	_ = model.AddChainedStageRequest{
		GraphId:   graphID,
		Operation: op,
		Closure:   nil,
		Deps:      cids,
	}

	// TODO: send to the GraphManager
	response := model.AddStageResponse{GraphId: graphID, StageId: "5000"}

	c.JSON(http.StatusCreated, response)
}

func acceptAllOf(c *gin.Context) {
	allOrAnyOf(c, model.CompletionOperation_allOf)
}

func acceptAnyOf(c *gin.Context) {
	allOrAnyOf(c, model.CompletionOperation_anyOf)
}

func supply(c *gin.Context) {
	graphID := c.Param("graphId")

	body, err := c.GetRawData()
	if err != nil {
		c.Status(http.StatusInternalServerError)
		return
	}

	var cids []string

	_ = withClosure(graphID, cids, model.CompletionOperation_supply, body)

	// TODO: send to the GraphManager
	response := model.AddStageResponse{GraphId: graphID, StageId: "5000"}

	c.JSON(http.StatusCreated, response)
}

func completedValue(c *gin.Context) {
	graphID := c.Param("graphId")

	body, err := c.GetRawData()
	if err != nil {
		c.Status(http.StatusInternalServerError)
		return
	}

	result := model.CompletionResult{
		Successful: true,
		Datum:      model.NewBlobDatum(model.NewBlob("application/java-serialized-object", body)),
	}

	_ = model.AddCompletedValueStageRequest{
		GraphId: graphID,
		Result:  &result,
	}

	// TODO: Send to GraphManager

	response := model.AddStageResponse{GraphId: graphID, StageId: "5000"}

	c.JSON(http.StatusCreated, response)
}

func withClosure(graphID string, cids []string, op model.CompletionOperation, body []byte) model.AddChainedStageRequest {
	log.Info(fmt.Sprintf("Adding chained stage type %s, cids %s", op, cids))

	return model.AddChainedStageRequest{
		GraphId:   graphID,
		Operation: op,
		Closure:   model.NewBlob("application/java-serialized-object", body),
		Deps:      cids,
	}
}

func main() {

	graphManager = actor.NewGraphManager()
	engine := gin.Default()

	engine.GET("/ping", func(c *gin.Context) {
		c.Status(http.StatusOK)
	})

	graph := engine.Group("/graph")
	{
		graph.POST("", createGraphHandler)
		graph.GET("/:graphId", getGraphState)

		graph.POST("/:graphId/supply", supply)
		graph.POST("/:graphId/invokeFunction", noOpHandler)
		graph.POST("/:graphId/completedValue", completedValue)
		graph.POST("/:graphId/delay", noOpHandler)
		graph.POST("/:graphId/allOf", acceptAllOf)
		graph.POST("/:graphId/anyOf", acceptAnyOf)
		graph.POST("/:graphId/externalCompletion", acceptExternalCompletion)
		graph.POST("/:graphId/commit", noOpHandler)

		stage := graph.Group("/:graphId/stage")
		{
			stage.GET("/:stageId", getGraphStage)
			stage.POST("/:stageId/:operation", stageHandler)
		}
	}

	log.Info("Starting")

	listenHost:= os.Getenv("COMPLETER_HOST")
	var listenPort = os.Getenv("COMPLETER_PORT")
	if listenPort == "" {
		listenPort = "8081"
	}
	engine.Run(listenHost +":" + listenPort)
}<|MERGE_RESOLUTION|>--- conflicted
+++ resolved
@@ -2,18 +2,16 @@
 
 import (
 	"fmt"
+	"github.com/fnproject/completer/actor"
 	"github.com/fnproject/completer/model"
 	"github.com/gin-gonic/gin"
 	"github.com/google/uuid"
 	"github.com/sirupsen/logrus"
 	"net/http"
 	"os"
-<<<<<<< HEAD
-	"github.com/fnproject/completer/actor"
-	"time"
-=======
 	"strconv"
 	"strings"
+	"time"
 )
 
 const (
@@ -24,7 +22,7 @@
 	headerHeaderPrefix string = "FnProject-Header"
 	headerMethod       string = "FnProject-Method"
 	headerResultCode   string = "FnProject-ResultCode"
->>>>>>> e9afd6ab
+
 )
 
 var log = logrus.WithField("logger", "api")
