--- conflicted
+++ resolved
@@ -63,7 +63,6 @@
   - context
 - package: github.com/gorilla/websocket
   version: v1.2.0
-<<<<<<< HEAD
 - package: github.com/prometheus/client_golang/prometheus/promhttp
   version: v0.8.0
 - package: github.com/opentracing/opentracing-go
@@ -81,7 +80,5 @@
   - wire
 - package: github.com/spf13/viper
   version: 25b30aa063fc18e48662b86996252eabdcf2f0c7
-=======
 - package: github.com/go-sql-driver/mysql
-  version: ~1.3.0
->>>>>>> a7c9b828
+  version: ~1.3.0