--- conflicted
+++ resolved
@@ -52,7 +52,6 @@
   - difflib
 - package: github.com/stretchr/objx
   version: cbeaeb16a013161a98496fad62933b1d21786672
-<<<<<<< HEAD
 - package: github.com/jmoiron/sqlx
   version: d9bd385d68c068f1fabb5057e3dedcbcbb039d0f
   subpackages:
@@ -62,7 +61,5 @@
 - package: golang.org/x/net
   subpackages:
   - context
-=======
 - package: github.com/gorilla/websocket
-  version: v1.2.0
->>>>>>> f14f67e7
+  version: v1.2.0