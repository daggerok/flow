package protocol

const (
	HeaderDatumType    = "Fnproject-Datumtype"
	HeaderResultStatus = "Fnproject-Resultstatus"
	HeaderResultCode   = "Fnproject-Resultcode"
	HeaderStageRef     = "Fnproject-Stageid"
	HeaderHookRef      = "Fnproject-Hookid"
	HeaderMethod       = "Fnproject-Method"
	HeaderHeaderPrefix = "Fnproject-Header-"
	HeaderErrorType    = "Fnproject-Errortype"
	HeaderStateType    = "Fnproject-Statetype"
<<<<<<< HEAD
	HeaderThreadId     = "Fnproject-Threadid"
	HeaderCodeLocation = "Fnproject-Codeloc"
=======
	HeaderFlowId       = "Fnproject-FlowId"
>>>>>>> e4f76314

	HeaderContentType = "Content-Type"

	ResultStatusSuccess = "success"
	ResultStatusFailure = "failure"

	DatumTypeBlob     = "blob"
	DatumTypeEmpty    = "empty"
	DatumTypeError    = "error"
	DatumTypeStageRef = "stageref"
	DatumTypeHttpReq  = "httpreq"
	DatumTypeHttpResp = "httpresp"
	DatumTypeState    = "state"
)<|MERGE_RESOLUTION|>--- conflicted
+++ resolved
@@ -10,12 +10,8 @@
 	HeaderHeaderPrefix = "Fnproject-Header-"
 	HeaderErrorType    = "Fnproject-Errortype"
 	HeaderStateType    = "Fnproject-Statetype"
-<<<<<<< HEAD
-	HeaderThreadId     = "Fnproject-Threadid"
 	HeaderCodeLocation = "Fnproject-Codeloc"
-=======
 	HeaderFlowId       = "Fnproject-FlowId"
->>>>>>> e4f76314
 
 	HeaderContentType = "Content-Type"
 
