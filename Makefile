--- conflicted
+++ resolved
@@ -1,13 +1,6 @@
 GOFILES = $(shell find . -name '*.go' -not -path './vendor/*')
 GOPACKAGES = $(shell go list ./...  | grep -v /vendor/)
 
-<<<<<<< HEAD
-COMPLETER_DIR := $(realpath $(dir $(firstword $(MAKEFILE_LIST))))
-
-IMAGE_TAG ?= registry.oracledx.com/skeppare/fnproject-completer:latest
-
-=======
->>>>>>> bf44a476
 # Just builds
 all: test build
 
@@ -44,18 +37,12 @@
 docker-test: protos $(shell find . -name *.go)
 	docker run --rm -it -v $(COMPLETER_DIR):$(COMPLETER_DIR) -w $(COMPLETER_DIR) -e GOPATH=$(GOPATH) -e GOOS=linux -e GOARCH=amd64 -e CGO_ENABLED=1 golang go test -v $(GOPACKAGES)
 
-<<<<<<< HEAD
-docker-build:  $(GOFILES)
-	docker run --rm -it -v $(COMPLETER_DIR):$(COMPLETER_DIR) -w $(COMPLETER_DIR) -e GOPATH=$(GOPATH) -e GOOS=linux -e GOARCH=amd64 -e CGO_ENABLED=1 golang go build -o completer
-
-docker: docker-test docker-build
-	docker build -t $(IMAGE_TAG) -f $(COMPLETER_DIR)/Dockerfile $(COMPLETER_DIR)
-
-local-env: docker
-	$(COMPLETER_DIR)/scripts/local-env.sh
-=======
 docker-build: $(GOFILES) docker-test
 	docker run --rm -it -v $(COMPLETER_DIR):$(COMPLETER_DIR) -w $(COMPLETER_DIR) -e GOPATH=$(GOPATH) -e GOOS=linux -e GOARCH=amd64 -e CGO_ENABLED=1 golang go build -o completer-docker
 	docker build -t $(IMAGE_FULL) -f $(COMPLETER_DIR)/Dockerfile $(COMPLETER_DIR)
 	if [[ "$(IMAGE_VERSION)" != "latest" ]]; then docker tag $(IMAGE_FULL) $(IMAGE_LATEST); fi
->>>>>>> bf44a476
+
+
+# Utility target for local environment setup
+local-env: docker-build
+	$(COMPLETER_DIR)/scripts/local-env.sh $(IMAGE_FULL)