package server

import (
	"errors"
	"net/http"
	"strconv"
	"strings"
	"time"

	"fmt"
	"net/url"

	protoactor "github.com/AsynkronIT/protoactor-go/actor"
    "github.com/fnproject/flow/actor"
    "github.com/fnproject/flow/cluster"
	"github.com/fnproject/flow/model"
	"github.com/fnproject/flow/persistence"
	"github.com/fnproject/flow/protocol"
	"github.com/fnproject/flow/query"

	"github.com/gin-gonic/gin"
	"github.com/google/uuid"
	"github.com/sirupsen/logrus"
	"github.com/prometheus/client_golang/prometheus/promhttp"
	"github.com/opentracing/opentracing-go"
	"github.com/openzipkin/zipkin-go-opentracing"
	"github.com/spf13/viper"
)

const (
	MaxDelay          = 3600 * 1000 * 24
	maxRequestTimeout = 1 * time.Hour
	minRequestTimeout = 1 * time.Second
<<<<<<< HEAD
	EnvZipkinURL = "zipkin_url"
=======

	ParamGraphID   = "graphId"
	ParamStageID   = "stageId"
	ParamOperation = "operation"

	QueryParamGraphID    = "graphId"
	QueryParamFunctionID = "functionId"
>>>>>>> a7c9b828
)

var log = logrus.WithField("logger", "server")

func (s *Server) completeExternally(graphID string, stageID string, body []byte, headers http.Header, method string, contentType string, b bool) (*model.CompleteStageExternallyResponse, error) {
	var hs []*model.HttpHeader
	for k, vs := range headers {
		for _, v := range vs {
			hs = append(hs, &model.HttpHeader{
				Key:   k,
				Value: v,
			})
		}
	}

	var m model.HttpMethod
	if methodValue, found := model.HttpMethod_value[strings.ToLower(method)]; found {
		m = model.HttpMethod(methodValue)
	} else {
		return nil, ErrUnsupportedHttpMethod
	}

	if contentType == "" {
		contentType = "application/octet-stream"
	}

	blob, err := s.BlobStore.CreateBlob(contentType, body)
	if err != nil {
		return nil, err
	}
	httpReqDatum := model.HttpReqDatum{
		Body:    blob,
		Headers: hs,
		Method:  m,
	}

	request := model.CompleteStageExternallyRequest{
		GraphId: graphID,
		StageId: stageID,
		Result: &model.CompletionResult{
			Successful: b,
			Datum:      model.NewHttpReqDatum(&httpReqDatum),
		},
	}

	response, err := s.GraphManager.CompleteStageExternally(&request, s.requestTimeout)

	return response, err
}

func (s *Server) handleStageOperation(c *gin.Context) {
	graphID := c.Param(ParamGraphID)
	if !validGraphId(graphID) {
		renderError(ErrInvalidGraphId, c)
		return
	}
	stageID := c.Param(ParamStageID)
	if !validStageId(graphID) {
		renderError(ErrInvalidStageId, c)
		return
	}
	operation := c.Param(ParamOperation)
	body, err := c.GetRawData()
	if err != nil {
		renderError(ErrReadingInput, c)
		return
	}

	switch operation {
	case "complete":
		response, err := s.completeExternally(graphID, stageID, body, c.Request.Header, c.Request.Method, c.ContentType(), true)
		if err != nil {
			renderError(err, c)
			return
		}
		c.Header(protocol.HeaderStageRef, response.StageId)
		c.Status(http.StatusOK)
	case "fail":
		response, err := s.completeExternally(graphID, stageID, body, c.Request.Header, c.Request.Method, c.ContentType(), false)
		if err != nil {
			renderError(err, c)
			return
		}
		c.Header(protocol.HeaderStageRef, response.StageId)
		c.Status(http.StatusOK)
	default:
		other := c.Query("other")
		cids := []string{stageID}
		if other != "" {
			if !validStageId(other) {
				renderError(ErrInvalidDepStageId, c)
				return
			}
			cids = append(cids, other)
		}

		completionOperation, found := model.CompletionOperation_value[operation]
		if !found {
			renderError(ErrUnrecognisedCompletionOperation, c)
			return

		}

		blob, err := s.BlobStore.CreateBlob(c.ContentType(), body)
		if err != nil {
			renderError(err, c)
			return
		}

		codeLoc := c.GetHeader(protocol.HeaderCodeLocation)

		// TODO: enforce valid content type
		// TODO: generic error handling
		request := &model.AddChainedStageRequest{
			GraphId:      graphID,
			Deps:         cids,
			Operation:    model.CompletionOperation(completionOperation),
			Closure:      blob,
			CodeLocation: codeLoc,
			CallerId:     c.GetHeader(protocol.HeaderCallerRef),
		}
		response, err := s.addStage(request)

		if err != nil {
			renderError(err, c)
			return
		}

		c.Header(protocol.HeaderStageRef, response.StageId)
		c.Status(http.StatusOK)
	}
}

func renderError(err error, c *gin.Context) {
	if gin.Mode() == gin.DebugMode {
		log.WithError(err).Error("Error occurred in request")
	}
	switch e := err.(type) {

	case model.ValidationError, *protocol.BadProtoMessage:
		c.Data(http.StatusBadRequest, "text/plain", []byte(e.Error()))
	case *ServerErr:
		{
			c.Data(e.HttpStatus, "text/plain", []byte(e.Message))
		}
	default:
		log.WithError(err).Error("Internal server error")
		c.Status(http.StatusInternalServerError)
	}
}

func (s *Server) handleCreateGraph(c *gin.Context) {
	log.Info("Creating graph")
	functionID := c.Query(QueryParamFunctionID)
	graphID := c.Query(QueryParamGraphID)

	if !validFunctionId(functionID, false) {
		log.WithField("function_id", functionID).Info("Invalid function iD ")
		renderError(ErrInvalidFunctionId, c)
		return
	}
	if !validGraphId(graphID) {
		renderError(ErrInvalidGraphId, c)
		return
	}

	req := &model.CreateGraphRequest{FunctionId: functionID, GraphId: graphID}
	result, err := s.GraphManager.CreateGraph(req, s.requestTimeout)
	if err != nil {
		renderError(err, c)
		return
	}
	c.Header(protocol.HeaderFlowId, result.GraphId)
	c.Status(http.StatusOK)
}

func (s *Server) handleGraphState(c *gin.Context) {

	graphID := c.Param(ParamGraphID)
	if !validGraphId(graphID) {
		renderError(ErrInvalidGraphId, c)
		return
	}

	request := &model.GetGraphStateRequest{GraphId: graphID}
	resp, err := s.GraphManager.GetGraphState(request, s.requestTimeout)

	if err != nil {
		renderError(err, c)
		return
	}
	c.JSON(http.StatusOK, resp)
}

func resultStatus(result *model.CompletionResult) string {
	if result.GetSuccessful() {
		return "success"
	}
	return "failure"
}

func (s *Server) handleGetGraphStage(c *gin.Context) {
	graphID := c.Param(ParamGraphID)
	stageID := c.Param(ParamStageID)

	timeout := maxRequestTimeout

	if timeoutMs := c.Query("timeoutMs"); timeoutMs != "" {
		userTimeout, err := time.ParseDuration(timeoutMs + "ms")
		if err != nil {
			renderError(ErrInvalidGetTimeout, c)
			return
		}
		userTimeoutInt := int64(userTimeout)
		if userTimeoutInt == 0 {
			// block "indefinitely"
			timeout = maxRequestTimeout
		} else if userTimeoutInt < int64(minRequestTimeout) {
			// wait at least the minimum request timeout
			timeout = minRequestTimeout
		} else if userTimeoutInt < int64(maxRequestTimeout) {
			timeout = userTimeout
		}
	}

	if !validGraphId(graphID) {
		renderError(ErrInvalidGraphId, c)
		return
	}
	if !validStageId(stageID) {
		renderError(ErrInvalidStageId, c)
		return
	}

	request := model.GetStageResultRequest{
		GraphId: graphID,
		StageId: stageID,
	}

	response, err := s.GraphManager.GetStageResult(&request, timeout)

	if err == protoactor.ErrTimeout {
		c.Data(http.StatusRequestTimeout, "text/plain", []byte("stage not completed"))
		return
	}

	if err != nil {
		renderError(err, c)
		return
	}

	result := response.GetResult()
	datum := result.GetDatum()
	val := datum.GetVal()

	switch v := val.(type) {

	// TODO: refactor this by adding a writer to a context in proto/write.go
	case *model.Datum_Error:
		c.Header(protocol.HeaderDatumType, protocol.DatumTypeError)
		c.Header(protocol.HeaderResultStatus, resultStatus(result))
		err := v.Error
		c.Header(protocol.HeaderErrorType, model.ErrorDatumType_name[int32(err.GetType())])
		c.String(http.StatusOK, err.GetMessage())
		return
	case *model.Datum_Empty:
		c.Header(protocol.HeaderDatumType, protocol.DatumTypeEmpty)
		c.Header(protocol.HeaderResultStatus, resultStatus(result))
		c.Status(http.StatusOK)
		return
	case *model.Datum_Blob:
		blob := v.Blob
		blobData, err := s.BlobStore.ReadBlobData(blob)
		if err != nil {
			renderError(err, c)
			return
		}
		c.Header(protocol.HeaderDatumType, protocol.DatumTypeBlob)
		c.Header(protocol.HeaderResultStatus, resultStatus(result))

		c.Data(http.StatusOK, blob.GetContentType(), blobData)
		return
	case *model.Datum_StageRef:
		c.Header(protocol.HeaderDatumType, protocol.DatumTypeStageRef)
		c.Header(protocol.HeaderResultStatus, resultStatus(result))
		stageRef := v.StageRef
		c.Header(protocol.HeaderStageRef, stageRef.StageRef)
		c.Status(http.StatusOK)
		return
	case *model.Datum_HttpReq:
		httpReq := v.HttpReq
		var body []byte
		if httpReq.Body != nil {
			body, err = s.BlobStore.ReadBlobData(httpReq.Body)
			if err != nil {
				renderError(err, c)
				return
			}
		}

		c.Header(protocol.HeaderDatumType, protocol.DatumTypeHttpReq)
		c.Header(protocol.HeaderResultStatus, resultStatus(result))
		for _, header := range httpReq.Headers {
			c.Header(protocol.HeaderHeaderPrefix+header.GetKey(), header.GetValue())
		}
		httpMethod := model.HttpMethod_name[int32(httpReq.GetMethod())]
		c.Header(protocol.HeaderMethod, httpMethod)
		c.Data(http.StatusOK, httpReq.Body.GetContentType(), body)
		return
	case *model.Datum_HttpResp:
		var body []byte
		httpResp := v.HttpResp

		if httpResp.Body != nil {
			body, err = s.BlobStore.ReadBlobData(httpResp.Body)
			if err != nil {
				renderError(err, c)
				return
			}
		}
		c.Header(protocol.HeaderDatumType, protocol.DatumTypeHttpResp)
		c.Header(protocol.HeaderResultStatus, resultStatus(result))
		for _, header := range httpResp.Headers {
			c.Header(protocol.HeaderHeaderPrefix+header.GetKey(), header.GetValue())
		}
		statusCode := fmt.Sprintf("%d", httpResp.GetStatusCode())
		c.Header(protocol.HeaderResultCode, statusCode)
		c.Data(http.StatusOK, httpResp.Body.GetContentType(), body)
		return
	default:
		log.Error("unrecognized datum type when getting graph stage")
		c.Status(http.StatusInternalServerError)
		return
	}
}

func (s *Server) handleExternalCompletion(c *gin.Context) {
	graphID := c.Param(ParamGraphID)
	if !validGraphId(graphID) {
		renderError(ErrInvalidGraphId, c)
		return
	}
	request := &model.AddExternalCompletionStageRequest{
		GraphId:      graphID,
		CodeLocation: c.GetHeader(protocol.HeaderCodeLocation),
		CallerId:     c.GetHeader(protocol.HeaderCallerRef),
	}

	response, err := s.addStage(request)

	if err != nil {
		renderError(err, c)
		return
	}
	c.Header(protocol.HeaderStageRef, response.StageId)
	c.Status(http.StatusOK)
}

func (s *Server) allOrAnyOf(c *gin.Context, op model.CompletionOperation) {
	cidList := c.Query("cids")
	graphID := c.Param(ParamGraphID)
	if !validGraphId(graphID) {
		renderError(ErrInvalidGraphId, c)
		return
	}
	cids := strings.Split(cidList, ",")

	for _, stageId := range cids {
		if !validStageId(stageId) {
			renderError(ErrInvalidDepStageId, c)
			return
		}
	}

	request := &model.AddChainedStageRequest{
		GraphId:      graphID,
		Operation:    op,
		Closure:      nil,
		Deps:         cids,
		CodeLocation: c.GetHeader(protocol.HeaderCodeLocation),
		CallerId:     c.GetHeader(protocol.HeaderCallerRef),
	}

	response, err := s.addStage(request)

	// TODO: Actually some errors should be user errors here (e.g. AnyOf with zero dependencies)
	if err != nil {
		renderError(err, c)
		return
	}
	c.Header(protocol.HeaderStageRef, response.StageId)
	c.Status(http.StatusOK)
}

func (s *Server) handleAllOf(c *gin.Context) {
	s.allOrAnyOf(c, model.CompletionOperation_allOf)
}

func (s *Server) handleAnyOf(c *gin.Context) {
	s.allOrAnyOf(c, model.CompletionOperation_anyOf)
}

func (s *Server) handleSupply(c *gin.Context) {
	graphID := c.Param(ParamGraphID)
	if !validGraphId(graphID) {
		renderError(ErrInvalidGraphId, c)
		return
	}
	ct := c.ContentType()
	if ct == "" {
		renderError(protocol.ErrMissingContentType, c)
		return
	}

	body, err := c.GetRawData()
	if err != nil {
		renderError(err, c)
		return
	}
	if len(body) == 0 {
		renderError(ErrMissingBody, c)
		return
	}

	blob, err := s.BlobStore.CreateBlob(ct, body)
	if err != nil {
		renderError(err, c)
		return
	}

	request := &model.AddChainedStageRequest{
		GraphId:      graphID,
		Operation:    model.CompletionOperation_supply,
		Closure:      blob,
		Deps:         []string{},
		CodeLocation: c.GetHeader(protocol.HeaderCodeLocation),
		CallerId:     c.GetHeader(protocol.HeaderCallerRef),
	}

	response, err := s.addStage(request)
	if err != nil {
		renderError(err, c)
		return
	}
	c.Header(protocol.HeaderStageRef, response.StageId)
	c.Status(http.StatusOK)
}

func (s *Server) handleCompletedValue(c *gin.Context) {
	graphID := c.Param(ParamGraphID)
	if !validGraphId(graphID) {
		renderError(ErrInvalidGraphId, c)
		return
	}

	result, err := protocol.CompletionResultFromRequest(s.BlobStore, c.Request)
	if err != nil {
		renderError(err, c)
		return
	}

	request := &model.AddCompletedValueStageRequest{
		GraphId:      graphID,
		Result:       result,
		CodeLocation: c.GetHeader(protocol.HeaderCodeLocation),
		CallerId:     c.GetHeader(protocol.HeaderCallerRef),
	}

	response, err := s.addStage(request)
	if err != nil {
		renderError(err, c)
		return
	}
	c.Header(protocol.HeaderStageRef, response.StageId)
	c.Status(http.StatusOK)
}

func (s *Server) addStage(request model.AddStageCommand) (*model.AddStageResponse, error) {
	return s.GraphManager.AddStage(request, s.requestTimeout)
}

func (s *Server) handleCommit(c *gin.Context) {
	graphID := c.Param(ParamGraphID)
	request := model.CommitGraphRequest{GraphId: graphID}

	response, err := s.GraphManager.Commit(&request, s.requestTimeout)
	if err != nil {
		renderError(err, c)
		return
	}

	c.Header(protocol.HeaderFlowId, response.GraphId)
	c.Status(http.StatusOK)
}

func (s *Server) handleDelay(c *gin.Context) {
	graphID := c.Param(ParamGraphID)
	if !validGraphId(graphID) {
		renderError(ErrInvalidGraphId, c)
		return
	}
	delayMs := c.Query("delayMs")
	if delayMs == "" {
		renderError(ErrMissingOrInvalidDelay, c)
		return
	}

	delay, err := strconv.ParseInt(delayMs, 10, 64)
	if err != nil || delay < 0 || delay > MaxDelay {
		renderError(ErrMissingOrInvalidDelay, c)
		return
	}

	request := &model.AddDelayStageRequest{GraphId: graphID, DelayMs: delay,
		CodeLocation: c.GetHeader(protocol.HeaderCodeLocation),
		CallerId:     c.GetHeader(protocol.HeaderCallerRef),
	}
	response, err := s.addStage(request)

	if err != nil {
		renderError(err, c)
		return
	}
	c.Header(protocol.HeaderStageRef, response.StageId)
	c.Status(http.StatusOK)
}

func (s *Server) handleInvokeFunction(c *gin.Context) {
	graphID := c.Param(ParamGraphID)
	if !validGraphId(graphID) {
		renderError(ErrInvalidGraphId, c)
		return
	}
	functionID := c.Query("functionId")

	if !validFunctionId(functionID, true) {
		renderError(ErrInvalidFunctionId, c)
		return
	}

	if c.GetHeader(protocol.HeaderDatumType) != protocol.DatumTypeHttpReq {
		renderError(protocol.ErrInvalidDatumType, c)
		return
	}

	datum, err := protocol.DatumFromRequest(s.BlobStore, c.Request)

	if err != nil {
		renderError(err, c)
		return
	}
	request := &model.AddInvokeFunctionStageRequest{
		GraphId:      graphID,
		FunctionId:   functionID,
		Arg:          datum.GetHttpReq(),
		CodeLocation: c.GetHeader(protocol.HeaderCodeLocation),
		CallerId:     c.GetHeader(protocol.HeaderCallerRef),
	}

	response, err := s.addStage(request)
	if err != nil {
		renderError(err, c)
		return
	}
	c.Header(protocol.HeaderStageRef, response.StageId)
	c.Status(http.StatusOK)
}

func (s *Server) handleAddTerminationHook(c *gin.Context) {
	graphID := c.Param(ParamGraphID)
	if !validGraphId(graphID) {
		renderError(ErrInvalidGraphId, c)
		return
	}

	body, err := c.GetRawData()
	if err != nil {
		renderError(ErrReadingInput, c)
		return
	}

	blob, err := s.BlobStore.CreateBlob(c.ContentType(), body)
	if err != nil {
		renderError(err, c)
		return
	}

	codeLoc := c.GetHeader(protocol.HeaderCodeLocation)

	request := &model.AddChainedStageRequest{
		GraphId:      graphID,
		Closure:      blob,
		Operation:    model.CompletionOperation_terminationHook,
		Deps:         []string{},
		CodeLocation: codeLoc,
		CallerId:     c.GetHeader(protocol.HeaderCallerRef),
	}

	_, err = s.GraphManager.AddStage(request, s.requestTimeout)
	if err != nil {
		renderError(err, c)
		return
	}
	// API does not currently return stage IDs for termination hooks
	c.Status(http.StatusOK)
}

func (s *Server) handlePrometheusMetrics(c *gin.Context) {
	s.promHandler.ServeHTTP(c.Writer, c.Request)
}

func setTracer(ownURL string, zipkinURL string) {
	var (
		debugMode          = false
		serviceName        = "flow-service"
		serviceHostPort    = ownURL
		zipkinHTTPEndpoint = zipkinURL
		// ex: "http://zipkin:9411/api/v1/spans"
	)

	var collector zipkintracer.Collector

	// custom Zipkin collector to send tracing spans to Prometheus
	promCollector, promErr := NewPrometheusCollector()
	if promErr != nil {
		logrus.WithError(promErr).Fatalln("couldn't start Prometheus trace collector")
	}

	logger := zipkintracer.LoggerFunc(func(i ...interface{}) error { logrus.Error(i...); return nil })

	if zipkinHTTPEndpoint != "" {
		// Custom PrometheusCollector and Zipkin HTTPCollector
		httpCollector, zipErr := zipkintracer.NewHTTPCollector(zipkinHTTPEndpoint, zipkintracer.HTTPLogger(logger))
		if zipErr != nil {
			logrus.WithError(zipErr).Fatalln("couldn't start Zipkin trace collector")
		}
		collector = zipkintracer.MultiCollector{httpCollector, promCollector}
	} else {
		// Custom PrometheusCollector only
		collector = promCollector
	}

	ziptracer, err := zipkintracer.NewTracer(zipkintracer.NewRecorder(collector, debugMode, serviceHostPort, serviceName),
		zipkintracer.ClientServerSameSpan(true),
		zipkintracer.TraceID128Bit(true),
	)
	if err != nil {
		logrus.WithError(err).Fatalln("couldn't start tracer")
	}

	// wrap the Zipkin tracer in a FnTracer which will also send spans to Prometheus
	fntracer := NewFnTracer(ziptracer)

	opentracing.SetGlobalTracer(fntracer)
	logrus.WithFields(logrus.Fields{"url": zipkinHTTPEndpoint}).Info("started tracer")
}


type Server struct {
	Engine         *gin.Engine
	GraphManager   actor.GraphManager
	apiUrl         *url.URL
	BlobStore      persistence.BlobStore
	listen         string
	requestTimeout time.Duration
	promHandler    http.Handler
}

func newEngine(clusterManager *cluster.ClusterManager) *gin.Engine {
	engine := gin.New()
	engine.Use(gin.Logger(), gin.Recovery(), GraphCreateInterceptor, clusterManager.ProxyHandler())
	return engine
}

func New(clusterManager *cluster.ClusterManager, manager actor.GraphManager, blobStore persistence.BlobStore, listenAddress string, maxRequestTimeout time.Duration) (*Server, error) {

	setTracer(listenAddress, viper.GetString(EnvZipkinURL))

	s := &Server{
		GraphManager:   manager,
		Engine:         newEngine(clusterManager),
		listen:         listenAddress,
		BlobStore:      blobStore,
		requestTimeout: maxRequestTimeout,
		promHandler:    promhttp.Handler(),
	}

	s.Engine.GET("/ping", func(c *gin.Context) {
		c.Status(http.StatusOK)
	})

	s.Engine.GET("/wss", func(c *gin.Context) {
		query.WSSHandler(manager, c.Writer, c.Request)
	})

	s.Engine.GET("/metrics", s.handlePrometheusMetrics)

	graph := s.Engine.Group("/graph")
	{
		graph.POST("", s.handleCreateGraph)
		graph.GET("/:graphId", s.handleGraphState)
		graph.POST("/:graphId/supply", s.handleSupply)
		graph.POST("/:graphId/invokeFunction", s.handleInvokeFunction)
		graph.POST("/:graphId/completedValue", s.handleCompletedValue)
		graph.POST("/:graphId/delay", s.handleDelay)
		graph.POST("/:graphId/allOf", s.handleAllOf)
		graph.POST("/:graphId/anyOf", s.handleAnyOf)
		graph.POST("/:graphId/externalCompletion", s.handleExternalCompletion)
		graph.POST("/:graphId/commit", s.handleCommit)
		graph.POST("/:graphId/terminationHook", s.handleAddTerminationHook)

		stage := graph.Group("/:graphId/stage")
		{
			stage.GET("/:stageId", s.handleGetGraphStage)
			stage.POST("/:stageId/:operation", s.handleStageOperation)
		}
	}

	return s, nil
}

func (s *Server) Run() {
	log.WithField("listen_url", s.listen).Infof("Starting Completer server (timeout %s) ", s.requestTimeout)

	s.Engine.Run(s.listen)
}

// context handler that intercepts graph create requests, injecting a UUID parameter prior
// to forwarding to the appropriate node in the cluster
func GraphCreateInterceptor(c *gin.Context) {
	if c.Request.URL.Path == "/graph" && len(c.Query(QueryParamGraphID)) == 0 {
		UUID, err := uuid.NewRandom()
		if err != nil {
			c.AbortWithError(500, errors.New("Failed to generate UUID for new graph"))
			return
		}
		graphID := UUID.String()
		log.Infof("Generated new graph ID %s", graphID)

		// set the graphId query param in the original request prior to proxying
		values := c.Request.URL.Query()
		values.Add(QueryParamGraphID, graphID)
		c.Request.URL.RawQuery = values.Encode()
	}
}<|MERGE_RESOLUTION|>--- conflicted
+++ resolved
@@ -31,9 +31,7 @@
 	MaxDelay          = 3600 * 1000 * 24
 	maxRequestTimeout = 1 * time.Hour
 	minRequestTimeout = 1 * time.Second
-<<<<<<< HEAD
 	EnvZipkinURL = "zipkin_url"
-=======
 
 	ParamGraphID   = "graphId"
 	ParamStageID   = "stageId"
@@ -41,7 +39,6 @@
 
 	QueryParamGraphID    = "graphId"
 	QueryParamFunctionID = "functionId"
->>>>>>> a7c9b828
 )
 
 var log = logrus.WithField("logger", "server")
